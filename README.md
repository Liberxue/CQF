--- conflicted
+++ resolved
@@ -1,13 +1,3 @@
-<<<<<<< HEAD
-=======
-<div align="center">
-[![Rust Version](https://img.shields.io/badge/Rust-1.79.0+-blue)](https://releases.rs/docs/1.79.0)
----
->>>>>>> 54f7e456
-
-**Custom Neuron Decision-Making and Visual Workflow Orchestration Quantitative**
-
-<<<<<<< HEAD
 **Custom Neuron Decision-Making and Visual Workflow Orchestration Quantitative**
 
  
@@ -204,11 +194,6 @@
   | Sign-GARCH        | GARCH model with sign-dependent effects                   |
 </details>
 
-=======
-<br/>
-</div>
-
->>>>>>> 54f7e456
 # Contributing
 
 Contributions are welcome! [Please open an issue](https://github.com/Liberxue/cqf/issues/new) or [submit PR ] (https://github.com/Liberxue/cqf/pulls) for any improvements or new features.
