--- conflicted
+++ resolved
@@ -5,16 +5,6 @@
 
 [workspace]
 resolver = "2"
-<<<<<<< HEAD
-
-members = ["core", "bench", "cli", "providers"]
-
-[workspace.package]
-edition = "2021"
-version = "0.14.0"
-readme = "README.md"
-license = "Apache-2.0"
-=======
 
 members = ["core", "bench", "cli", "providers"]
 
@@ -24,5 +14,5 @@
 readme = "README.md"
 license = "Apache-2.0"
 
+
 [dependencies]
->>>>>>> 54f7e456
